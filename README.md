--- conflicted
+++ resolved
@@ -205,13 +205,11 @@
 
 ***Series***: Each series contains at least one inquiry. A letter/icon decision is made after a series in a spelling task.
 
-<<<<<<< HEAD
 ***Session***: Data collected for a task. Comprised of metadata about the task and a list of Series.
-=======
+
 ***Task**: An experimental design with stimuli, trials, inquiries and series for use in BCI. For instance, "RSVP Calibration" is a task.
 
 ***Mode***: Common design elements between task types. For instance, Calibration and Free Spelling are modes.
->>>>>>> 22b21832
 
 
 ## Authorship
