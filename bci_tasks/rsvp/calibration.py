# Calibration Task for RSVP
from psychopy import core

from display.rsvp.rsvp_disp_modes import CalibrationDisplay

from bci_tasks.task import Task

from helpers.triggers import _write_triggers_from_sequence_calibration
from helpers.stim_gen import random_rsvp_calibration_seq_gen, get_task_info
from helpers.bci_task_related import (
    alphabet, trial_complete_message, get_user_input)


class RSVPCalibrationTask(Task):
    """RSVP Calibration Task.

    Calibration task performs an RSVP stimulus sequence
        to elicit an ERP. Parameters will change how many stim
        and for how long they present. Parameters also change
        color and text / image inputs.

    A task begins setting up variables --> initializing eeg -->
        awaiting user input to start -->
        setting up stimuli --> presenting sequences -->
        saving data

    Input:
        win (PsychoPy Display Object)
        daq (Data Acquistion Object)
        parameters (Dictionary)
        file_save (String)
        fake (Boolean)

    Output:
        file_save (String)

    """
    def __init__(self, win, daq, parameters, file_save, fake):
        self.window = win
        self.frame_rate = self.window.getActualFrameRate()
        self.parameters = parameters
        self.daq = daq
        self.static_clock = core.StaticPeriod(screenHz=self.frame_rate)
        self.experiment_clock = core.Clock()
        self.buffer_val = parameters['task_buffer_len']
        self.alp = alphabet(parameters)
        self.rsvp = init_calibration_display_task(
            self.parameters, self.window, self.daq,
            self.static_clock, self.experiment_clock)
        self.file_save = file_save
        trigger_save_location = self.file_save + '/triggers.txt'
        self.trigger_file = open(trigger_save_location, 'w')

        self.wait_screen_message = parameters['wait_screen_message']
        self.wait_screen_message_color = parameters[
            'wait_screen_message_color']

        self.num_sti = parameters['num_sti']
        self.len_sti = parameters['len_sti']
        self.timing = [parameters['time_target'],
                       parameters['time_cross'],
                       parameters['time_flash']]

        self.color = [parameters['target_letter_color'],
                      parameters['fixation_color'],
                      parameters['stimuli_color']]

        self.task_info_color = parameters['task_color']

        self.stimuli_height = parameters['sti_height']

        self.is_txt_sti = parameters['is_txt_sti']
        self.eeg_buffer = parameters['eeg_buffer_len']

    def execute(self):
        run = True

        # Check user input to make sure we should be going
        if not get_user_input(self.rsvp, self.wait_screen_message,
                              self.wait_screen_message_color,
                              first_run=True):
            run = False

        # Begin the Experiment
        while run:

            # Get random sequence information given stimuli parameters
            (ele_sti, timing_sti,
             color_sti) = random_rsvp_calibration_seq_gen(
                self.alp, num_sti=self.num_sti,
                len_sti=self.len_sti, timing=self.timing,
                is_txt=self.rsvp.is_txt_sti,
                color=self.color)

            (task_text, task_color) = get_task_info(self.num_sti,
                                                    self.task_info_color)

            # Execute the RSVP sequences
            for idx_o in range(len(task_text)):

                # check user input to make sure we should be going
                if not get_user_input(self.rsvp, self.wait_screen_message,
                                      self.wait_screen_message_color):
                    break

                # update task state
                self.rsvp.update_task_state(
                    text=task_text[idx_o],
                    color_list=task_color[idx_o])

                # Draw and flip screen
                self.rsvp.draw_static()
                self.window.flip()

                # Get height
                self.rsvp.sti.height = self.stimuli_height

                # Schedule a sequence
                self.rsvp.stim_sequence = ele_sti[idx_o]

                # check if text stimuli or not for color information
                if self.is_txt_sti:
                    self.rsvp.color_list_sti = color_sti[idx_o]

                self.rsvp.time_list_sti = timing_sti[idx_o]

                # Wait for a time
                core.wait(self.buffer_val)

                # Do the sequence
                last_sequence_timing = self.rsvp.do_sequence()

                # Write triggers for the sequence
                _write_triggers_from_sequence_calibration(
                    last_sequence_timing, self.trigger_file)

                # Wait for a time
                core.wait(self.buffer_val)

            # Set run to False to stop looping
            run = False

        # Say Goodbye!
        self.rsvp.text = trial_complete_message(self.window, self.parameters)
        self.rsvp.draw_static()
        self.window.flip()

        # Give the system time to process
        core.wait(self.buffer_val)

        if self.daq.is_calibrated:
            _write_triggers_from_sequence_calibration(
                ['offset', self.daq.offset], self.trigger_file, offset=True)

        # Close this sessions trigger file and return some data
        self.trigger_file.close()

        # Wait some time before exiting so there is trailing eeg data saved
        core.wait(self.eeg_buffer)

        return self.file_save

    def name(self):
        return 'RSVP Calibration Task'


def init_calibration_display_task(
        parameters, window, daq, static_clock, experiment_clock):
    rsvp = CalibrationDisplay(
        window=window, clock=static_clock,
        experiment_clock=experiment_clock,
<<<<<<< HEAD
        marker_writer=daq.marker_writer,
        text_info=parameters['text_text']['value'],
        color_info=parameters['color_text']['value'],
        pos_info=(float(parameters['pos_text_x']['value']),
                  float(parameters['pos_text_y']['value'])),
        height_info=float(parameters['txt_height']['value']),
        font_info=parameters['font_text']['value'],
=======
        text_info=parameters['text_text'],
        color_info=parameters['color_text'],
        pos_info=(parameters['pos_text_x'],
                  parameters['pos_text_y']),
        height_info=parameters['txt_height'],
        font_info=parameters['font_text'],
>>>>>>> 9383c67e
        color_task=['white'],
        font_task=parameters['font_task'],
        height_task=parameters['height_task'],
        font_sti=parameters['font_sti'],
        pos_sti=(parameters['pos_sti_x'],
                 parameters['pos_sti_y']),
        sti_height=parameters['sti_height'],
        stim_sequence=['a'] * 10, color_list_sti=['white'] * 10,
        time_list_sti=[3] * 10,
        size_domain_bg=parameters['size_domain_bg'],
        color_bg_txt=parameters['color_bg_txt'],
        font_bg_txt=parameters['font_bg_txt'],
        color_bar_bg=parameters['color_bar_bg'],
        is_txt_sti=parameters['is_txt_sti'],
        trigger_type=parameters['trigger_type'])
    return rsvp<|MERGE_RESOLUTION|>--- conflicted
+++ resolved
@@ -169,22 +169,13 @@
     rsvp = CalibrationDisplay(
         window=window, clock=static_clock,
         experiment_clock=experiment_clock,
-<<<<<<< HEAD
         marker_writer=daq.marker_writer,
-        text_info=parameters['text_text']['value'],
-        color_info=parameters['color_text']['value'],
-        pos_info=(float(parameters['pos_text_x']['value']),
-                  float(parameters['pos_text_y']['value'])),
-        height_info=float(parameters['txt_height']['value']),
-        font_info=parameters['font_text']['value'],
-=======
         text_info=parameters['text_text'],
         color_info=parameters['color_text'],
         pos_info=(parameters['pos_text_x'],
                   parameters['pos_text_y']),
         height_info=parameters['txt_height'],
         font_info=parameters['font_text'],
->>>>>>> 9383c67e
         color_task=['white'],
         font_task=parameters['font_task'],
         height_task=parameters['height_task'],
