--- conflicted
+++ resolved
@@ -218,14 +218,8 @@
 
         # trigger file has three columns: SYMBOL, TARGETNESS_INFO, TIMING
 
-<<<<<<< HEAD
-        trigger_txt = [line.split() for line in text_file if 'fixation' not in line and '+' not in line
-                       and 'offset_correction' not in line and 'calibration_trigger' not in line]
-=======
         trigger_txt = [line.split() for line in text_file if 'fixation' not in line and '+' not in line \
             and 'offset_correction' not in line and 'calibration_trigger' not in line]
-
->>>>>>> 8aee6552
 
     # If operating mode is calibration, trigger.txt has three columns.
     if mode == 'calibration' or mode == 'copy_phrase':
@@ -240,12 +234,7 @@
         raise Exception("You have not provided a valid operating mode for trigger_decoder. "
                         "Valid modes are: 'calibration','copy_phrase','free_spell'")
 
-<<<<<<< HEAD
-    with open(trigger_loc, 'r') as text_file:   
-=======
-
     with open(trigger_loc, 'r') as text_file:
->>>>>>> 8aee6552
         offset_array = [line.split() for line in text_file if 'offset_correction' in line]
 
     if offset_array:
