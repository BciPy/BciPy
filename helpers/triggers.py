# -*- coding: utf-8 -*-
from helpers.load import load_txt_data


def _write_triggers_from_sequence_calibration(array, trigger_file, offset=None):
    """
    Write triggers from calibration.

    Helper Function to write trigger data to provided trigger_file. It assigns
        target letter based on the first presented letter in sequence, then
        assigns target/nontarget label to following letters.

    It writes in the following order:
        (I) presented letter, (II) targetness, (III) timestamp
    """

    x = 0

    if offset:
        # extract the letter and timing from the array
        (letter, time) = array
        targetness = 'offset_correction'
        trigger_file.write('%s %s %s' % (letter, targetness, time) + "\n")

    else:
        for i in array:

            # extract the letter and timing from the array
            (letter, time) = i

            # determine what the trigger are
            if letter == 'calibration_trigger':
                targetness = 'calib'
                target_letter = letter
            else:
                if x == 0:
                    targetness = 'first_pres_target'
                    target_letter = letter
                elif x == 1:
                    targetness = 'fixation'
                elif x > 1 and target_letter == letter:
                    targetness = 'target'
                else:
                    targetness = 'nontarget'

                x += 1

            # write to the trigger_file
            trigger_file.write('%s %s %s' % (letter, targetness, time) + "\n")



    return trigger_file


def _write_triggers_from_sequence_copy_phrase(array, trigger_file,
                                              copy_text, typed_text):
    """
    Write triggers from copy phrase.

    Helper Function to write trigger data to provided trigger_file. It assigns
        target letter based on matching the next needed letter in typed text
        then assigns target/nontarget label to following letters.

    It writes in the following order:
        (I) presented letter, (II) targetness, (III) timestamp
    """

    # get relevant spelling info to determine what was and should be typed
    spelling_length = len(typed_text)
    last_typed = typed_text[-1]
    correct_letter = copy_text[spelling_length - 1]

    # because there is the possibility of incorrect letter and correction,
    # we check here what is appropriate as a correct response
    if last_typed == correct_letter:
        correct_letter = copy_text[spelling_length]
    else:
        correct_letter = '<'

    x = 0

    for i in array:

        # extract the letter and timing from the array
        (letter, time) = i

        # determine what the triggers are:
        #       assumes there is no target letter presentation.
        if x == 0:
            targetness = 'fixation'
        elif x > 1 and correct_letter == letter:
            targetness = 'target'
        else:
            targetness = 'nontarget'

        # write to the trigger_file
        trigger_file.write('%s %s %s' % (letter, targetness, time) + "\n")

        x += 1

    return trigger_file


def _write_triggers_from_sequence_free_spell(array, trigger_file):
    """
    Write triggers from free spell.

    Helper Function to write trigger data to provided trigger_file.

    It writes in the following order:
        (I) presented letter, (II) timestamp
    """

    for i in array:

        # extract the letter and timing from the array
        (letter, time) = i

        # write to trigger_file
        trigger_file.write('%s %s' % (letter, time) + "\n")

    return trigger_file


def trigger_decoder(mode, trigger_loc=None):

    # Load triggers.txt
    if not trigger_loc:
        trigger_loc = load_txt_data()

    with open(trigger_loc, 'r') as text_file:
        # Get every line of trigger.txt if that line does not contain
        # 'fixation' or 'offset_correction'
        # [['words', 'in', 'line'], ['second', 'line']...]

        # trigger file has three columns: SYMBOL, TARGETNESS_INFO, TIMING

        trigger_txt = [line.split() for line in text_file if 'fixation' not in line and '+' not in line \
<<<<<<< HEAD
            and 'offset_correction' not in line]
=======
            and 'offset_correction' not in line and 'calibration_trigger' not in line]
 
>>>>>>> 43e80994

    # If operating mode is calibration, trigger.txt has three columns.
    if mode == 'calibration' or mode == 'copy_phrase':
        symbol_info = map(lambda x: x[0],trigger_txt)
        trial_target_info = map(lambda x: x[1],trigger_txt)
        timing_info = map(lambda x: eval(x[2]),trigger_txt)
    elif mode == 'free_spell':
        symbol_info = map(lambda x: x[0],trigger_txt)
        trial_target_info = None
        timing_info = map(lambda x: eval(x[1]),trigger_txt)
    else:
        raise Exception("You have not provided a valid operating mode for trigger_decoder. "
                        "Valid modes are: 'calibration','copy_phrase','free_spell'")

    with open(trigger_loc, 'r') as text_file:   
        offset_array = [line.split() for line in text_file if 'offset_correction' in line]

    if offset_array:
        with open(trigger_loc, 'r') as text_file:   
            calib_trigger_time = [line.split() for line in text_file if 'calibration_trigger' in line]

        if calib_trigger_time:
            if offset_array:
                offset = float(calib_trigger_time[0][2]) - float(offset_array[0][2])
            else:
                offset = timing_info[0] - float(offset_array[0][2])
    else:
        offset = 0

    return symbol_info, trial_target_info, timing_info, offset
<|MERGE_RESOLUTION|>--- conflicted
+++ resolved
@@ -136,13 +136,8 @@
 
         # trigger file has three columns: SYMBOL, TARGETNESS_INFO, TIMING
 
-        trigger_txt = [line.split() for line in text_file if 'fixation' not in line and '+' not in line \
-<<<<<<< HEAD
-            and 'offset_correction' not in line]
-=======
-            and 'offset_correction' not in line and 'calibration_trigger' not in line]
- 
->>>>>>> 43e80994
+        trigger_txt = [line.split() for line in text_file if 'fixation' not in line and '+' not in line
+                       and 'offset_correction' not in line and 'calibration_trigger' not in line]
 
     # If operating mode is calibration, trigger.txt has three columns.
     if mode == 'calibration' or mode == 'copy_phrase':
