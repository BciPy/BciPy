# -*- coding: utf-8 -*-
from helpers.load import load_txt_data


def _calibration_trigger(experiment_clock, trigger_type='sound', display=None):
    """Calibration Trigger.

        Outputs triggers for the purpose of calibrating data and stimuli.
        This is an ongoing difficulty between OS, DAQ devices and stimuli type. This
        code aims to operationalize the approach to finding the correct DAQ samples in
        relation to our trigger code.

        Args:
                experiment_clock(clock): clock with getTime() method, which is used in the code
                    to report timing of stimuli
                trigger_type(string): type of trigger that is desired (sound, image, etc)
                display(DisplayWindow): a window that can display stimuli. Currently, a Psychopy window.
        Return:
                timing(array): timing values for the calibration triggers to be written to trigger file or
                    used to calculate offsets.
    """

    # If sound trigger is selected, output calibration tones
    if trigger_type == 'sound':
        import sounddevice as sd
        import soundfile as sf
        from psychopy import core

        # Init the sound object and give it some time to buffer
        try:
            data, fs = sf.read('./static/sounds/1k_800mV_20ms_stereo.wav', dtype='float32')
        except:
            raise Exception('Sound object could not be found or Initialized')

        core.wait(.2)

        # Play the fist sound (used to calibrate) and wait.
        sd.play(data, fs)
        timing = ['calibration_trigger', experiment_clock.getTime()]
        core.wait(.3)

        # Play another to have active control over sound latency
        sd.play(data, fs)
        core.wait(.3)

    elif trigger_type == 'image':
        if display:
            from psychopy import visual, core

            calibration_box = visual.ImageStim(
                display,
                image='./static/images/testing_images/white.png',
                size=(.75, .75),
                pos=(-.5, -.5),
                mask=None,
                ori=0.0)
            timing = ['calibration_trigger', experiment_clock.getTime()]
            calibration_box.draw()
            display.flip()

            core.wait(1)

            # delete the stimuli off screen
            display.flip()
            core.wait(.1)

            # Draw it again and flip
            calibration_box.draw()
            display.flip()

            core.wait(1)

        else:
            raise Exception('No Display Object passed for calibration with images!')  

    else:
        raise Exception('Trigger type not implemented for Calibration yet!')

    return timing



def _write_triggers_from_sequence_calibration(array, trigger_file, offset=None):
    """
    Write triggers from calibration.

    Helper Function to write trigger data to provided trigger_file. It assigns
        target letter based on the first presented letter in sequence, then
        assigns target/nontarget label to following letters.

    It writes in the following order:
        (I) presented letter, (II) targetness, (III) timestamp
    """

    x = 0

    if offset:
        # extract the letter and timing from the array
        (letter, time) = array
        targetness = 'offset_correction'
        trigger_file.write('%s %s %s' % (letter, targetness, time) + "\n")

    else:
        for i in array:

            # extract the letter and timing from the array
            (letter, time) = i

            # determine what the trigger are
            if letter == 'calibration_trigger':
                targetness = 'calib'
                target_letter = letter
            else:
                if x == 0:
                    targetness = 'first_pres_target'
                    target_letter = letter
                elif x == 1:
                    targetness = 'fixation'
                elif x > 1 and target_letter == letter:
                    targetness = 'target'
                else:
                    targetness = 'nontarget'

                x += 1

            # write to the trigger_file
            trigger_file.write('%s %s %s' % (letter, targetness, time) + "\n")



    return trigger_file


def _write_triggers_from_sequence_copy_phrase(array, trigger_file,
                                              copy_text, typed_text, offset=None):
    """
    Write triggers from copy phrase.

    Helper Function to write trigger data to provided trigger_file. It assigns
        target letter based on matching the next needed letter in typed text
        then assigns target/nontarget label to following letters.

    It writes in the following order:
        (I) presented letter, (II) targetness, (III) timestamp
    """

<<<<<<< HEAD
    # get relevant spelling info to determine what was and should be typed
    spelling_length = len(typed_text)
    last_typed = typed_text[-1]
    correct_letter = copy_text[spelling_length - 1]

    # because there is the possibility of incorrect letter and correction,
    # we check here what is appropriate as a correct response
    if last_typed == correct_letter:
        correct_letter = copy_text[spelling_length]
=======
    if offset:
        # extract the letter and timing from the array
        (letter, time) = array
        targetness = 'offset_correction'
        trigger_file.write('%s %s %s' % (letter, targetness, time) + "\n")
>>>>>>> 23a2b911
    else:
        # get relevant spelling info to determine what was and should be typed
        spelling_length = len(typed_text)
        last_typed = typed_text[-1]
        correct_letter = copy_text[spelling_length - 1]

        # because there is the impassibility of incorrect letter and correction,
        # we check here what is appropriate as a correct response
        if last_typed == correct_letter:
            correct_letter = copy_text[spelling_length]
        else:
            correct_letter = '<'

        x = 0

        for i in array:

            # extract the letter and timing from the array
            (letter, time) = i

            # determine what the triggers are:
            #       assumes there is no target letter presentation.
            if x == 0:
                targetness = 'fixation'
            elif x > 1 and correct_letter == letter:
                targetness = 'target'
            else:
                targetness = 'nontarget'

            # write to the trigger_file
            trigger_file.write('%s %s %s' % (letter, targetness, time) + "\n")

            x += 1

    return trigger_file


def _write_triggers_from_sequence_free_spell(array, trigger_file):
    """
    Write triggers from free spell.

    Helper Function to write trigger data to provided trigger_file.

    It writes in the following order:
        (I) presented letter, (II) timestamp
    """

    for i in array:

        # extract the letter and timing from the array
        (letter, time) = i

        # write to trigger_file
        trigger_file.write('%s %s' % (letter, time) + "\n")

    return trigger_file


def trigger_decoder(mode, trigger_loc=None):

    # Load triggers.txt
    if not trigger_loc:
        trigger_loc = load_txt_data()

    with open(trigger_loc, 'r') as text_file:
        # Get every line of trigger.txt if that line does not contain
        # 'fixation' or 'offset_correction'
        # [['words', 'in', 'line'], ['second', 'line']...]

        # trigger file has three columns: SYMBOL, TARGETNESS_INFO, TIMING

        trigger_txt = [line.split() for line in text_file if 'fixation' not in line and '+' not in line
                       and 'offset_correction' not in line and 'calibration_trigger' not in line]

    # If operating mode is calibration, trigger.txt has three columns.
    if mode == 'calibration' or mode == 'copy_phrase':
        symbol_info = map(lambda x: x[0],trigger_txt)
        trial_target_info = map(lambda x: x[1],trigger_txt)
        timing_info = map(lambda x: eval(x[2]),trigger_txt)
    elif mode == 'free_spell':
        symbol_info = map(lambda x: x[0],trigger_txt)
        trial_target_info = None
        timing_info = map(lambda x: eval(x[1]),trigger_txt)
    else:
        raise Exception("You have not provided a valid operating mode for trigger_decoder. "
                        "Valid modes are: 'calibration','copy_phrase','free_spell'")

    with open(trigger_loc, 'r') as text_file:   
        offset_array = [line.split() for line in text_file if 'offset_correction' in line]

    if offset_array:
        with open(trigger_loc, 'r') as text_file:   
            calib_trigger_time = [line.split() for line in text_file if 'calibration_trigger' in line]

        if calib_trigger_time:
            if offset_array:
                offset = float(calib_trigger_time[0][2]) - float(offset_array[0][2])
            else:
                offset = timing_info[0] - float(offset_array[0][2])
    else:
        offset = 0

    return symbol_info, trial_target_info, timing_info, offset
<|MERGE_RESOLUTION|>--- conflicted
+++ resolved
@@ -144,23 +144,12 @@
         (I) presented letter, (II) targetness, (III) timestamp
     """
 
-<<<<<<< HEAD
-    # get relevant spelling info to determine what was and should be typed
-    spelling_length = len(typed_text)
-    last_typed = typed_text[-1]
-    correct_letter = copy_text[spelling_length - 1]
-
-    # because there is the possibility of incorrect letter and correction,
-    # we check here what is appropriate as a correct response
-    if last_typed == correct_letter:
-        correct_letter = copy_text[spelling_length]
-=======
     if offset:
         # extract the letter and timing from the array
         (letter, time) = array
         targetness = 'offset_correction'
         trigger_file.write('%s %s %s' % (letter, targetness, time) + "\n")
->>>>>>> 23a2b911
+
     else:
         # get relevant spelling info to determine what was and should be typed
         spelling_length = len(typed_text)
