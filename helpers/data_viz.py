--- conflicted
+++ resolved
@@ -1,7 +1,8 @@
 import numpy as np
-import matplotlib
+import matplotlib as plt
 import matplotlib.pyplot as plt
 from helpers.load import load_csv_data, read_data_csv
+
 
 def generate_offline_analysis_screen(x, y, model, folder):
     """ Offline Analysis Screen.
@@ -17,12 +18,6 @@
         folder(str): Folder of the data
 
         """
-<<<<<<< HEAD
-
-    import numpy as np
-    import matplotlib.pyplot as plt
-=======
->>>>>>> 43e80994
 
     classes = np.unique(y)
     means = [np.squeeze(np.mean(x[:, np.where(y == i), :], 2))
